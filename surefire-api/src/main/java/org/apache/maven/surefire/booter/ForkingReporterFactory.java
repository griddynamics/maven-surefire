package org.apache.maven.surefire.booter;

/*
 * Licensed to the Apache Software Foundation (ASF) under one
 * or more contributor license agreements.  See the NOTICE file
 * distributed with this work for additional information
 * regarding copyright ownership.  The ASF licenses this file
 * to you under the Apache License, Version 2.0 (the
 * "License"); you may not use this file except in compliance
 * with the License.  You may obtain a copy of the License at
 *
 *     http://www.apache.org/licenses/LICENSE-2.0
 *
 * Unless required by applicable law or agreed to in writing,
 * software distributed under the License is distributed on an
 * "AS IS" BASIS, WITHOUT WARRANTIES OR CONDITIONS OF ANY
 * KIND, either express or implied.  See the License for the
 * specific language governing permissions and limitations
 * under the License.
 */

<<<<<<< HEAD
=======
import java.io.PrintStream;
import java.util.ArrayList;
import java.util.List;

>>>>>>> a3ccf69f
import org.apache.maven.surefire.report.ReporterFactory;
import org.apache.maven.surefire.report.RunListener;
import org.apache.maven.surefire.suite.RunResult;

import java.io.PrintStream;

/**
 * Creates ForkingReporters, which are typically one instance per TestSet or thread.
 * This factory is only used inside forks.
 *
 * @author Kristian Rosenvold
 * @noinspection UnusedDeclaration
 */

public class ForkingReporterFactory
    implements ReporterFactory
{

    private final Boolean isTrimstackTrace;

    private final PrintStream originalSystemOut;

    private volatile int testSetChannelId = 1;
    
    private final List channelIdList = new ArrayList(4);

    public ForkingReporterFactory( Boolean trimstackTrace, PrintStream originalSystemOut )
    {
        isTrimstackTrace = trimstackTrace;
        this.originalSystemOut = originalSystemOut;
    }

    public synchronized RunListener createReporter()
    {
      final int id = testSetChannelId;
      testSetChannelId++;
      channelIdList.add(Integer.valueOf(id));
      return new ForkingRunListener( originalSystemOut, id, isTrimstackTrace.booleanValue() );
    }

    public RunResult close()
    {
        return new RunResult( 17, 17, 17, 17 );
    }
<<<<<<< HEAD
=======

    public RunStatistics getGlobalRunStatistics()
    {
        return new RunStatistics();
    }

    public int[] getAllChannelIds() {
      final int[] result = new int[channelIdList.size()];
      for (int i=0; i<channelIdList.size(); i++) {
        result[i] = ((Integer)channelIdList.get(i)).intValue();
      }
      return result;
    }
>>>>>>> a3ccf69f
}<|MERGE_RESOLUTION|>--- conflicted
+++ resolved
@@ -19,18 +19,13 @@
  * under the License.
  */
 
-<<<<<<< HEAD
-=======
 import java.io.PrintStream;
 import java.util.ArrayList;
 import java.util.List;
 
->>>>>>> a3ccf69f
 import org.apache.maven.surefire.report.ReporterFactory;
 import org.apache.maven.surefire.report.RunListener;
 import org.apache.maven.surefire.suite.RunResult;
-
-import java.io.PrintStream;
 
 /**
  * Creates ForkingReporters, which are typically one instance per TestSet or thread.
@@ -70,13 +65,6 @@
     {
         return new RunResult( 17, 17, 17, 17 );
     }
-<<<<<<< HEAD
-=======
-
-    public RunStatistics getGlobalRunStatistics()
-    {
-        return new RunStatistics();
-    }
 
     public int[] getAllChannelIds() {
       final int[] result = new int[channelIdList.size()];
@@ -85,5 +73,4 @@
       }
       return result;
     }
->>>>>>> a3ccf69f
 }