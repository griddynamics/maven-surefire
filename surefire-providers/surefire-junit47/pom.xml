--- conflicted
+++ resolved
@@ -23,11 +23,7 @@
   <parent>
     <groupId>org.apache.maven.surefire</groupId>
     <artifactId>surefire-providers</artifactId>
-<<<<<<< HEAD
-    <version>2.12.3</version>
-=======
-    <version>2.12.1-FOO</version>
->>>>>>> a3ccf69f
+    <version>2.12.3-GD</version>
     <relativePath>../pom.xml</relativePath>
   </parent>
 
