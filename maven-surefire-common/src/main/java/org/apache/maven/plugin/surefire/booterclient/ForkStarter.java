--- conflicted
+++ resolved
@@ -119,10 +119,6 @@
 
     private static volatile int systemPropertiesFileCounter = 0;
 
-<<<<<<< HEAD
-
-=======
->>>>>>> a3ccf69f
     public ForkStarter( ProviderConfiguration providerConfiguration, StartupConfiguration startupConfiguration,
                         ForkConfiguration forkConfiguration, int forkedProcessTimeoutInSeconds,
                         StartupReportConfiguration startupReportConfiguration )
@@ -170,12 +166,8 @@
         return result;
     }
 
-<<<<<<< HEAD
-    private RunResult runSuitesForkPerTestSet( final Properties properties,
-                                               final SurefireProperties effectiveSystemProperties, int forkCount )
-=======
-    private RunResult runSuitesForkPerTestSet( final Properties properties, final int forkCount )
->>>>>>> a3ccf69f
+    private RunResult runSuitesForkPerTestSet( final Properties properties, 
+                                               final SurefireProperties effectiveSystemProperties, final int forkCount )
         throws SurefireBooterForkException
     {
 
@@ -199,14 +191,9 @@
                     public RunResult call()
                         throws Exception
                     {
-<<<<<<< HEAD
                         return fork( testSet, new PropertiesWrapper( properties), forkClient,
                                      fileReporterFactory.getGlobalRunStatistics(),
                                      effectiveSystemProperties );
-=======
-                        return fork( testSet, (Properties) properties.clone(), forkClient, 
-                    	              fileReporterFactory.getGlobalRunStatistics() );
->>>>>>> a3ccf69f
                     }
                 };
                 Future<RunResult> future = executorService.submit( pf );
@@ -279,11 +266,9 @@
         {
             // Should stop immediately, as we got all the results if we are here
         	final long timeoutSec = 60 * 60; // 1 hour
-        	System.out.println("Waiting "+timeoutSec+" sec for the test executor service to finish the remaining tests...");
+        	//System.out.println("Waiting "+timeoutSec+" sec for the test executor service to finish the remaining tests...");
             final boolean closed = executorService.awaitTermination( timeoutSec, TimeUnit.SECONDS );
-            if (closed) {
-            	System.out.println("Executor closed.");
-            } else {
+            if (!closed) {
             	throw new SurefireBooterForkException("ERROR: timed out closing the executor ("+timeoutSec+").");
             }
         }
@@ -293,14 +278,8 @@
         }
     }
 
-
-<<<<<<< HEAD
-    private RunResult fork( Object testSet, KeyValueSource providerProperties, ForkClient forkClient,
-                            RunStatistics globalRunStatistics, SurefireProperties effectiveSystemProperties )
-=======
-    private RunResult fork( final Object testSet, final Properties properties, final ForkClient forkClient,
-                            final RunStatistics globalRunStatistics )
->>>>>>> a3ccf69f
+    private RunResult fork( final Object testSet, final KeyValueSource providerProperties, final ForkClient forkClient,
+                            final RunStatistics globalRunStatistics, final SurefireProperties effectiveSystemProperties )
         throws SurefireBooterForkException
     {
         File surefireProperties;
@@ -353,25 +332,12 @@
             System.out.println( "Forking command line: " + cli );
         }
 
-<<<<<<< HEAD
         RunResult runResult = null;
-
-=======
-        RunResult runResult;
->>>>>>> a3ccf69f
         try
         {
             final int timeout = (forkedProcessTimeoutInSeconds > 0) ? forkedProcessTimeoutInSeconds : 0;
             final int processExitCode =
                 CommandLineUtils.executeCommandLine( cli, threadedStreamConsumer, threadedStreamConsumer, timeout );
-<<<<<<< HEAD
-            if ( result != RunResult.SUCCESS )
-            {
-                throw new SurefireBooterForkException( "Error occurred in starting fork, check output in log" );
-            }
-
-
-=======
 
             // wait for the buffered streamer to put everything to the forkClient (actual consumer):
             threadedStreamConsumer.close();
@@ -391,7 +357,7 @@
             if (errorMessage != null) {
               System.out.println("##### Test execution failure: ["+errorMessage+"]");
               // in this case mark the last executed test as Error:
-              forkClient.failure(errorMessage);
+              forkClient.failure(new RuntimeException(errorMessage));
             }
             
             // NB: the test console output will be finally closed there:
@@ -403,7 +369,6 @@
             }
             
             runResult = globalRunStatistics.getRunResult();
->>>>>>> a3ccf69f
         }
         catch (final CommandLineTimeOutException e )
         { 
@@ -417,19 +382,16 @@
         }
         catch ( CommandLineException e )
         {
-<<<<<<< HEAD
-            runResult = RunResult.Failure;
-=======
             // wait for the buffered streamer to put everything to the forkClient (actual consumer):
             threadedStreamConsumer.close();
-            globalRunStatistics.setFailure(); // indicate runner failure to the global statistics.
+            forkClient.failure(e); // indicate runner failure to the global statistics.
             forkClient.close(); // just a cleanup in this case
             // fail:
->>>>>>> a3ccf69f
             throw new SurefireBooterForkException( "Error while executing forked tests.", e.getCause() );
         }
         finally
         {
+            // NB: no problem if #close() in the 2 lines below will be executed 2nd time.
             threadedStreamConsumer.close();
             forkClient.close();
             if ( runResult == null )
