package org.apache.maven.plugin.surefire.booterclient.output;

/*
 * Licensed to the Apache Software Foundation (ASF) under one
 * or more contributor license agreements.  See the NOTICE file
 * distributed with this work for additional information
 * regarding copyright ownership.  The ASF licenses this file
 * to you under the Apache License, Version 2.0 (the
 * "License"); you may not use this file except in compliance
 * with the License.  You may obtain a copy of the License at
 *
 *     http://www.apache.org/licenses/LICENSE-2.0
 *
 * Unless required by applicable law or agreed to in writing,
 * software distributed under the License is distributed on an
 * "AS IS" BASIS, WITHOUT WARRANTIES OR CONDITIONS OF ANY
 * KIND, either express or implied.  See the License for the
 * specific language governing permissions and limitations
 * under the License.
 */

import java.io.BufferedReader;
import java.io.IOException;
import java.io.StringReader;
import java.io.StringWriter;
import java.util.Collection;
import java.util.Collections;
import java.util.HashMap;
import java.util.Map;
import java.util.Properties;
import java.util.StringTokenizer;

<<<<<<< HEAD
import org.apache.maven.plugin.surefire.report.DefaultReporterFactory;
=======
import org.apache.maven.plugin.surefire.report.TestSetRunListener;
>>>>>>> a3ccf69f
import org.apache.maven.surefire.booter.ForkingRunListener;
import org.apache.maven.surefire.report.CategorizedReportEntry;
import org.apache.maven.surefire.report.ConsoleLogger;
import org.apache.maven.surefire.report.ConsoleOutputReceiver;
import org.apache.maven.surefire.report.ReportEntry;
import org.apache.maven.surefire.report.ReporterException;
import org.apache.maven.surefire.report.RunListener;
import org.apache.maven.surefire.report.SimpleReportEntry;
import org.apache.maven.surefire.report.StackTraceWriter;
import org.apache.maven.surefire.util.NestedRuntimeException;
import org.apache.maven.surefire.util.internal.StringUtils;
import org.codehaus.plexus.util.cli.StreamConsumer;

/**
 * Knows how to reconstruct *all* the state transmitted over stdout by the forked process.
 *
 * @author Kristian Rosenvold
 */
public class ForkClient
    implements StreamConsumer
{
<<<<<<< HEAD
    private final DefaultReporterFactory providerReporterFactory;
=======
   /*
    * This message will be written ion the end of each test set output file.
    * The purpose is to ensure that the file is fully written, not truncated somehow.  
    */
    private static final byte[] finalMessageBytes = "===== END OF TEST SET OUTPUT =====".getBytes();
  
    private final ReporterFactory providerReporterFactory;
>>>>>>> a3ccf69f

    private final Map<Integer, RunListener> testSetReporters =
        Collections.synchronizedMap( new HashMap<Integer, RunListener>() );

    private final Properties testVmSystemProperties;

    private volatile boolean saidGoodBye = false;

    public ForkClient( DefaultReporterFactory providerReporterFactory, Properties testVmSystemProperties )
    {
        this.providerReporterFactory = providerReporterFactory;
        this.testVmSystemProperties = testVmSystemProperties;
    }
    
    private RunListener lazyGetRunListener(final Integer channelNumber, boolean doLazyInit) {
      RunListener runListener = testSetReporters.get( channelNumber );
      if (runListener == null && doLazyInit)
      {
        runListener = providerReporterFactory.createReporter();
        testSetReporters.put( channelNumber, runListener );
      }
      return runListener;
    }

    public void consumeLine( final String s )
    {
        try
        {
            if ( s.length() == 0 )
            {
                return;
            }
            final byte operationId = (byte) s.charAt( 0 );
            int commma = s.indexOf( ",", 3 );
            if ( commma < 0 )
            {
                System.out.println( s );
                return;
            }
            final Integer channelNumber = Integer.parseInt( s.substring( 2, commma ), 16 );
<<<<<<< HEAD
            int rest = s.indexOf( ",", commma );
=======
            final int rest = s.indexOf( ",", commma );
>>>>>>> a3ccf69f
            final String remaining = s.substring( rest + 1 );
            final RunListener runListener;
            if (operationId == ForkingRunListener.BOOTERCODE_BYE) {
              runListener = lazyGetRunListener(channelNumber, false);
            } else {
            	runListener = lazyGetRunListener(channelNumber, true);
            }
            switch ( operationId )
            {
                case ForkingRunListener.BOOTERCODE_TESTSET_STARTING:
<<<<<<< HEAD
                    getOrCreateReporter( channelNumber ).testSetStarting( createReportEntry( remaining ) );
                    break;
                case ForkingRunListener.BOOTERCODE_TESTSET_COMPLETED:
                    getOrCreateReporter( channelNumber ).testSetCompleted( createReportEntry( remaining ) );
                    break;
                case ForkingRunListener.BOOTERCODE_TEST_STARTING:
                    getOrCreateReporter( channelNumber ).testStarting( createReportEntry( remaining ) );
                    break;
                case ForkingRunListener.BOOTERCODE_TEST_SUCCEEDED:
                    getOrCreateReporter( channelNumber ).testSucceeded( createReportEntry( remaining ) );
                    break;
                case ForkingRunListener.BOOTERCODE_TEST_FAILED:
                    getOrCreateReporter( channelNumber ).testFailed( createReportEntry( remaining ) );
                    break;
                case ForkingRunListener.BOOTERCODE_TEST_SKIPPED:
                    getOrCreateReporter( channelNumber ).testSkipped( createReportEntry( remaining ) );
                    break;
                case ForkingRunListener.BOOTERCODE_TEST_ERROR:
                    getOrCreateReporter( channelNumber ).testError( createReportEntry( remaining ) );
                    break;
                case ForkingRunListener.BOOTERCODE_TEST_ASSUMPTIONFAILURE:
                    getOrCreateReporter( channelNumber ).testAssumptionFailure( createReportEntry( remaining ) );
=======
                	//System.out.println(">>> test set start: ["+s+"]");
                    runListener.testSetStarting( createReportEntry( remaining ) );
                    break;
                case ForkingRunListener.BOOTERCODE_TESTSET_COMPLETED:
                	//System.out.println(">>> test set completed: ["+s+"]");
                    runListener.testSetCompleted( createReportEntry( remaining ) );
                    break;
                case ForkingRunListener.BOOTERCODE_TEST_STARTING:
                	//System.out.println(">>> test starting: ["+s+"]");
                    runListener.testStarting( createReportEntry( remaining ) );
                    break;
                case ForkingRunListener.BOOTERCODE_TEST_SUCCEEDED:
                	//System.out.println(">>> test succeeded: ["+s+"]");
                    runListener.testSucceeded( createReportEntry( remaining ) );
                    break;
                case ForkingRunListener.BOOTERCODE_TEST_FAILED:
                	//System.out.println(">>> test failed: ["+s+"]");
                    runListener.testFailed( createReportEntry( remaining ) );
                    break;
                case ForkingRunListener.BOOTERCODE_TEST_SKIPPED:
                    runListener.testSkipped( createReportEntry( remaining ) );
                    break;
                case ForkingRunListener.BOOTERCODE_TEST_ERROR:
                	//System.out.println(">>> test error: ["+s+"]");
                    runListener.testError( createReportEntry( remaining ) );
                    break;
                case ForkingRunListener.BOOTERCODE_TEST_ASSUMPTIONFAILURE:
                    runListener.testAssumptionFailure( createReportEntry( remaining ) );
>>>>>>> a3ccf69f
                    break;
                case ForkingRunListener.BOOTERCODE_SYSPROPS:
                    int keyEnd = remaining.indexOf( "," );
                    StringWriter key = new StringWriter();
                    StringWriter value = new StringWriter();
                    StringUtils.unescapeJava( key, remaining.substring( 0, keyEnd ) );
                    StringUtils.unescapeJava( value, remaining.substring( keyEnd + 1 ) );

                    synchronized ( testVmSystemProperties )
                    {
                        testVmSystemProperties.put( key, value );
                    }
                    break;
                case ForkingRunListener.BOOTERCODE_STDOUT:
                    byte[] bytes = new byte[remaining.length() * 2];
                    int len = StringUtils.unescapeJava( bytes, remaining );
<<<<<<< HEAD
                    getOrCreateConsoleOutputReceiver( channelNumber ).writeTestOutput( bytes, 0, len, true );
=======
                    ( (ConsoleOutputReceiver) runListener ).writeTestOutput( bytes, 0, len, true );
>>>>>>> a3ccf69f
                    break;
                case ForkingRunListener.BOOTERCODE_STDERR:
                    bytes = new byte[remaining.length() * 2];
                    len = StringUtils.unescapeJava( bytes, remaining );
<<<<<<< HEAD
                    getOrCreateConsoleOutputReceiver( channelNumber ).writeTestOutput( bytes, 0, len, false );
                    break;
                case ForkingRunListener.BOOTERCODE_CONSOLE:
                    getOrCreateConsoleLogger( channelNumber ).info( createConsoleMessage( remaining ) );
=======
                    ( (ConsoleOutputReceiver) runListener ).writeTestOutput( bytes, 0, len, false );
                    break;
                case ForkingRunListener.BOOTERCODE_CONSOLE:
                    ( (ConsoleLogger) runListener ).info( createConsoleMessage( remaining ) );
>>>>>>> a3ccf69f
                    break;
                case ForkingRunListener.BOOTERCODE_BYE:
                    saidGoodBye = true;
                    break;
                default:
                    System.out.println( s );
            }
        }
        catch ( NumberFormatException e )
        {
            System.out.println( s );
        }
        catch ( ReporterException e )
        {
            throw new NestedRuntimeException( e );
        }
    }

    public void consumeMultiLineContent( String s )
        throws IOException
    {
        BufferedReader stringReader = new BufferedReader( new StringReader( s ) );
        String s1;
        while ( ( s1 = stringReader.readLine() ) != null )
        {
            consumeLine( s1 );
        }
    }

    private String createConsoleMessage( String remaining )
    {
        return unescape( remaining );
    }

    private ReportEntry createReportEntry( final String untokenized )
    {
        StringTokenizer tokens = new StringTokenizer( untokenized, "," );
        try
        {
            String source = nullableCsv( tokens.nextToken() );
            String name = nullableCsv( tokens.nextToken() );
            String group = nullableCsv( tokens.nextToken() );
            String message = nullableCsv( tokens.nextToken() );
            String elapsedStr = tokens.nextToken();
            Integer elapsed = "null".equals( elapsedStr ) ? null : Integer.decode( elapsedStr );
            final StackTraceWriter stackTraceWriter =
                tokens.hasMoreTokens() ? deserializeStackStraceWriter( tokens ) : null;

<<<<<<< HEAD
            return CategorizedReportEntry.reportEntry( source, name, group, stackTraceWriter, elapsed, message );
=======
            final ReportEntry reportEntry = (group != null)
                ? new CategorizedReportEntry( source, name, group, stackTraceWriter, elapsed, message )
                : new SimpleReportEntry( source, name, stackTraceWriter, elapsed, message );
            return reportEntry;    
>>>>>>> a3ccf69f
        }
        catch ( RuntimeException e )
        {
            throw new RuntimeException( untokenized, e );
        }
    }

    private StackTraceWriter deserializeStackStraceWriter( StringTokenizer tokens )
    {
        StackTraceWriter stackTraceWriter;
        String stackTraceMessage = nullableCsv( tokens.nextToken() );
        String stackTrace = tokens.hasMoreTokens() ? nullableCsv( tokens.nextToken() ) : null;
        stackTraceWriter =
            stackTrace != null ? new DeserializedStacktraceWriter( stackTraceMessage, stackTrace ) : null;
        return stackTraceWriter;
    }

    private String nullableCsv( String source )
    {
        if ( "null".equals( source ) )
        {
            return null;
        }
        return unescape( source );
    }

    private String unescape( String source )
    {
        StringWriter stringWriter = new StringWriter( source.length() );

        StringUtils.unescapeJava( stringWriter, source );
        return stringWriter.getBuffer().toString();
    }

    /**
     * Used when getting reporters on the plugin side of a fork.
     *
     * @param channelNumber The logical channel number
     * @return A mock provider reporter
     */
    public RunListener getReporter( Integer channelNumber )
    {
        return testSetReporters.get( channelNumber );
    }

<<<<<<< HEAD
    private RunListener getOrCreateReporter( Integer channelNumber )
    {
        RunListener reporter = testSetReporters.get( channelNumber );
        if ( reporter == null )
        {
            reporter = providerReporterFactory.createReporter();
            testSetReporters.put( channelNumber, reporter );
        }
        return reporter;
    }

    private ConsoleOutputReceiver getOrCreateConsoleOutputReceiver( Integer channelNumber )
    {
        return (ConsoleOutputReceiver) getOrCreateReporter( channelNumber );
    }

    private ConsoleLogger getOrCreateConsoleLogger( Integer channelNumber )
    {
        return (ConsoleLogger) getOrCreateReporter( channelNumber );
    }

    public void close()
    {
        if ( !saidGoodBye )
        {
            throw new RuntimeException(
                "The forked VM terminated without saying properly goodbye. VM crash or System.exit called ?" );
=======
    public boolean isCorrectlyFinished() {
      return saidGoodBye;
    } 
    
    public void close()
    {
      // 1. should signal all the reporters to close the test output:
      final Collection<RunListener> runListeners = testSetReporters.values();
      for (RunListener rl: runListeners) {
        if (rl instanceof TestSetRunListener) {
          // XXX: casting.  
          ((TestSetRunListener)rl).writeMessage(finalMessageBytes, 0, finalMessageBytes.length);
          // NB: close the output streams: 
          ((TestSetRunListener)rl).closeReport();
>>>>>>> a3ccf69f
        }
      }
      // 2. just a cleanup:
      testSetReporters.clear(); 
    }
<<<<<<< HEAD

=======
    
    /**
     * Requests all the run listeners to close the run sessions and mark the lest tests as timed out: 
     * @param seconds 
     */
    public void timeout(final Exception exception) {
    	final Collection<RunListener> runListeners = testSetReporters.values();
    	for (RunListener rl: runListeners) {
    		// XXX: casting.  
    		if (rl instanceof TestSetRunListener) {
    			((TestSetRunListener)rl).timeout(exception);
    		}
    	}
    }
    
    public void failure(final String errMessage) {
      final Collection<RunListener> runListeners = testSetReporters.values();
      for (RunListener rl: runListeners) {
        // XXX: casting.  
        if (rl instanceof TestSetRunListener) {
          ((TestSetRunListener)rl).failure(errMessage);
        }
      }
    } 
>>>>>>> a3ccf69f
}<|MERGE_RESOLUTION|>--- conflicted
+++ resolved
@@ -30,19 +30,16 @@
 import java.util.Properties;
 import java.util.StringTokenizer;
 
-<<<<<<< HEAD
 import org.apache.maven.plugin.surefire.report.DefaultReporterFactory;
-=======
 import org.apache.maven.plugin.surefire.report.TestSetRunListener;
->>>>>>> a3ccf69f
 import org.apache.maven.surefire.booter.ForkingRunListener;
 import org.apache.maven.surefire.report.CategorizedReportEntry;
 import org.apache.maven.surefire.report.ConsoleLogger;
 import org.apache.maven.surefire.report.ConsoleOutputReceiver;
 import org.apache.maven.surefire.report.ReportEntry;
 import org.apache.maven.surefire.report.ReporterException;
+import org.apache.maven.surefire.report.ReporterFactory;
 import org.apache.maven.surefire.report.RunListener;
-import org.apache.maven.surefire.report.SimpleReportEntry;
 import org.apache.maven.surefire.report.StackTraceWriter;
 import org.apache.maven.surefire.util.NestedRuntimeException;
 import org.apache.maven.surefire.util.internal.StringUtils;
@@ -56,9 +53,6 @@
 public class ForkClient
     implements StreamConsumer
 {
-<<<<<<< HEAD
-    private final DefaultReporterFactory providerReporterFactory;
-=======
    /*
     * This message will be written ion the end of each test set output file.
     * The purpose is to ensure that the file is fully written, not truncated somehow.  
@@ -66,7 +60,6 @@
     private static final byte[] finalMessageBytes = "===== END OF TEST SET OUTPUT =====".getBytes();
   
     private final ReporterFactory providerReporterFactory;
->>>>>>> a3ccf69f
 
     private final Map<Integer, RunListener> testSetReporters =
         Collections.synchronizedMap( new HashMap<Integer, RunListener>() );
@@ -107,11 +100,7 @@
                 return;
             }
             final Integer channelNumber = Integer.parseInt( s.substring( 2, commma ), 16 );
-<<<<<<< HEAD
-            int rest = s.indexOf( ",", commma );
-=======
             final int rest = s.indexOf( ",", commma );
->>>>>>> a3ccf69f
             final String remaining = s.substring( rest + 1 );
             final RunListener runListener;
             if (operationId == ForkingRunListener.BOOTERCODE_BYE) {
@@ -122,7 +111,6 @@
             switch ( operationId )
             {
                 case ForkingRunListener.BOOTERCODE_TESTSET_STARTING:
-<<<<<<< HEAD
                     getOrCreateReporter( channelNumber ).testSetStarting( createReportEntry( remaining ) );
                     break;
                 case ForkingRunListener.BOOTERCODE_TESTSET_COMPLETED:
@@ -145,36 +133,6 @@
                     break;
                 case ForkingRunListener.BOOTERCODE_TEST_ASSUMPTIONFAILURE:
                     getOrCreateReporter( channelNumber ).testAssumptionFailure( createReportEntry( remaining ) );
-=======
-                	//System.out.println(">>> test set start: ["+s+"]");
-                    runListener.testSetStarting( createReportEntry( remaining ) );
-                    break;
-                case ForkingRunListener.BOOTERCODE_TESTSET_COMPLETED:
-                	//System.out.println(">>> test set completed: ["+s+"]");
-                    runListener.testSetCompleted( createReportEntry( remaining ) );
-                    break;
-                case ForkingRunListener.BOOTERCODE_TEST_STARTING:
-                	//System.out.println(">>> test starting: ["+s+"]");
-                    runListener.testStarting( createReportEntry( remaining ) );
-                    break;
-                case ForkingRunListener.BOOTERCODE_TEST_SUCCEEDED:
-                	//System.out.println(">>> test succeeded: ["+s+"]");
-                    runListener.testSucceeded( createReportEntry( remaining ) );
-                    break;
-                case ForkingRunListener.BOOTERCODE_TEST_FAILED:
-                	//System.out.println(">>> test failed: ["+s+"]");
-                    runListener.testFailed( createReportEntry( remaining ) );
-                    break;
-                case ForkingRunListener.BOOTERCODE_TEST_SKIPPED:
-                    runListener.testSkipped( createReportEntry( remaining ) );
-                    break;
-                case ForkingRunListener.BOOTERCODE_TEST_ERROR:
-                	//System.out.println(">>> test error: ["+s+"]");
-                    runListener.testError( createReportEntry( remaining ) );
-                    break;
-                case ForkingRunListener.BOOTERCODE_TEST_ASSUMPTIONFAILURE:
-                    runListener.testAssumptionFailure( createReportEntry( remaining ) );
->>>>>>> a3ccf69f
                     break;
                 case ForkingRunListener.BOOTERCODE_SYSPROPS:
                     int keyEnd = remaining.indexOf( "," );
@@ -191,26 +149,15 @@
                 case ForkingRunListener.BOOTERCODE_STDOUT:
                     byte[] bytes = new byte[remaining.length() * 2];
                     int len = StringUtils.unescapeJava( bytes, remaining );
-<<<<<<< HEAD
                     getOrCreateConsoleOutputReceiver( channelNumber ).writeTestOutput( bytes, 0, len, true );
-=======
-                    ( (ConsoleOutputReceiver) runListener ).writeTestOutput( bytes, 0, len, true );
->>>>>>> a3ccf69f
                     break;
                 case ForkingRunListener.BOOTERCODE_STDERR:
                     bytes = new byte[remaining.length() * 2];
                     len = StringUtils.unescapeJava( bytes, remaining );
-<<<<<<< HEAD
                     getOrCreateConsoleOutputReceiver( channelNumber ).writeTestOutput( bytes, 0, len, false );
                     break;
                 case ForkingRunListener.BOOTERCODE_CONSOLE:
                     getOrCreateConsoleLogger( channelNumber ).info( createConsoleMessage( remaining ) );
-=======
-                    ( (ConsoleOutputReceiver) runListener ).writeTestOutput( bytes, 0, len, false );
-                    break;
-                case ForkingRunListener.BOOTERCODE_CONSOLE:
-                    ( (ConsoleLogger) runListener ).info( createConsoleMessage( remaining ) );
->>>>>>> a3ccf69f
                     break;
                 case ForkingRunListener.BOOTERCODE_BYE:
                     saidGoodBye = true;
@@ -259,14 +206,7 @@
             final StackTraceWriter stackTraceWriter =
                 tokens.hasMoreTokens() ? deserializeStackStraceWriter( tokens ) : null;
 
-<<<<<<< HEAD
             return CategorizedReportEntry.reportEntry( source, name, group, stackTraceWriter, elapsed, message );
-=======
-            final ReportEntry reportEntry = (group != null)
-                ? new CategorizedReportEntry( source, name, group, stackTraceWriter, elapsed, message )
-                : new SimpleReportEntry( source, name, stackTraceWriter, elapsed, message );
-            return reportEntry;    
->>>>>>> a3ccf69f
         }
         catch ( RuntimeException e )
         {
@@ -312,7 +252,6 @@
         return testSetReporters.get( channelNumber );
     }
 
-<<<<<<< HEAD
     private RunListener getOrCreateReporter( Integer channelNumber )
     {
         RunListener reporter = testSetReporters.get( channelNumber );
@@ -334,13 +273,6 @@
         return (ConsoleLogger) getOrCreateReporter( channelNumber );
     }
 
-    public void close()
-    {
-        if ( !saidGoodBye )
-        {
-            throw new RuntimeException(
-                "The forked VM terminated without saying properly goodbye. VM crash or System.exit called ?" );
-=======
     public boolean isCorrectlyFinished() {
       return saidGoodBye;
     } 
@@ -352,18 +284,14 @@
       for (RunListener rl: runListeners) {
         if (rl instanceof TestSetRunListener) {
           // XXX: casting.  
-          ((TestSetRunListener)rl).writeMessage(finalMessageBytes, 0, finalMessageBytes.length);
+          ((TestSetRunListener)rl).writeTestOutput(finalMessageBytes, 0, finalMessageBytes.length, true/*stdout*/);
           // NB: close the output streams: 
-          ((TestSetRunListener)rl).closeReport();
->>>>>>> a3ccf69f
+          ((TestSetRunListener)rl).close();
         }
       }
-      // 2. just a cleanup:
+      // cleanup the listeners: this will avoid 2nd writing in case #close() invoked several times.
       testSetReporters.clear(); 
     }
-<<<<<<< HEAD
-
-=======
     
     /**
      * Requests all the run listeners to close the run sessions and mark the lest tests as timed out: 
@@ -379,14 +307,13 @@
     	}
     }
     
-    public void failure(final String errMessage) {
+    public void failure(final Exception ex) {
       final Collection<RunListener> runListeners = testSetReporters.values();
       for (RunListener rl: runListeners) {
         // XXX: casting.  
         if (rl instanceof TestSetRunListener) {
-          ((TestSetRunListener)rl).failure(errMessage);
+          ((TestSetRunListener)rl).failure(ex);
         }
       }
     } 
->>>>>>> a3ccf69f
 }