<!--
  ~ Licensed to the Apache Software Foundation (ASF) under one
  ~ or more contributor license agreements.  See the NOTICE file
  ~ distributed with this work for additional information
  ~ regarding copyright ownership.  The ASF licenses this file
  ~ to you under the Apache License, Version 2.0 (the
  ~ "License"); you may not use this file except in compliance
  ~ with the License.  You may obtain a copy of the License at
  ~
  ~     http://www.apache.org/licenses/LICENSE-2.0
  ~
  ~ Unless required by applicable law or agreed to in writing,
  ~ software distributed under the License is distributed on an
  ~ "AS IS" BASIS, WITHOUT WARRANTIES OR CONDITIONS OF ANY
  ~ KIND, either express or implied.  See the License for the
  ~ specific language governing permissions and limitations
  ~ under the License. 
  -->

<project xmlns="http://maven.apache.org/POM/4.0.0" xmlns:xsi="http://www.w3.org/2001/XMLSchema-instance" xsi:schemaLocation="http://maven.apache.org/POM/4.0.0 http://maven.apache.org/xsd/maven-4.0.0.xsd">
  <modelVersion>4.0.0</modelVersion>

  <parent>
    <artifactId>maven-parent</artifactId>
    <groupId>org.apache.maven</groupId>
    <version>22</version>
    <relativePath>../pom/maven/pom.xml</relativePath>
  </parent>

  <groupId>org.apache.maven.surefire</groupId>
  <artifactId>surefire</artifactId>
<<<<<<< HEAD
  <version>2.12.3</version>
=======
  <version>2.12.1-FOO</version>
>>>>>>> a3ccf69f
  <packaging>pom</packaging>

  <name>SureFire</name>
  <description>Surefire is a test framework project.</description>
  <url>http://maven.apache.org/surefire</url>
  <inceptionYear>2004</inceptionYear>

<distributionManagement>
  <repository>
    <id>patched-surefire-and-plexus-utils</id>
    <url>http://black.calf.lupus.griddynamics.net:8081/nexus/content/repositories/patched-surefire-and-plexus-utils</url>
  </repository>
</distributionManagement>

  <contributors>
    <contributor>
      <name>Jesse Kuhnert</name>
    </contributor>
    <contributor>
      <name>Marvin Froeder</name>
      <email>marvin@marvinformatics.com</email>
    </contributor>
  </contributors>

  <mailingLists>
    <mailingList>
      <name>Surefire User List</name>
      <post>surefire-users@maven.apache.org</post>
      <subscribe>surefire-users-subscribe@maven.apache.org</subscribe>
      <unsubscribe>surefire-users-unsubscribe@maven.apache.org</unsubscribe>
      <archive>http://mail-archives.apache.org/mod_mbox/maven-surefire-users/</archive>
      <otherArchives>
        <otherArchive>http://www.mail-archive.com/surefire-users@maven.apache.org</otherArchive>
        <otherArchive>http://markmail.org/list/org.apache.maven.surefire-users</otherArchive>
      </otherArchives>
    </mailingList>
    <mailingList>
      <name>Surefire Developer List</name>
      <post>surefire-dev@maven.apache.org</post>
      <subscribe>surefire-dev-subscribe@maven.apache.org</subscribe>
      <unsubscribe>surfire-dev-unsubscribe@maven.apache.org</unsubscribe>
      <archive>http://mail-archives.apache.org/mod_mbox/maven-surefire-dev/</archive>
      <otherArchives>
        <otherArchive>http://www.mail-archive.com/surefire-dev@maven.apache.org</otherArchive>
        <otherArchive>http://markmail.org/list/org.apache.maven.surefire-dev</otherArchive>
      </otherArchives>
    </mailingList>
    <mailingList>
      <name>Surefire Commits List</name>
      <subscribe>surefire-commits-subscribe@maven.apache.org</subscribe>
      <unsubscribe>surefire-commits-unsubscribe@maven.apache.org</unsubscribe>
      <archive>http://mail-archives.apache.org/mod_mbox/maven-surefire-commits/</archive>
      <otherArchives>
        <otherArchive>http://www.mail-archive.com/surefire-commits@maven.apache.org</otherArchive>
        <otherArchive>http://markmail.org/list/org.apache.maven.surefire-commits</otherArchive>
      </otherArchives>
    </mailingList>
  </mailingLists>

  <modules>
    <module>surefire-shadefire</module>
    <module>surefire-api</module>
    <module>surefire-booter</module>
    <module>surefire-grouper</module>
    <module>surefire-providers</module>
    <module>maven-surefire-common</module>
    <module>maven-surefire-plugin</module>
    <module>maven-failsafe-plugin</module>
    <module>maven-surefire-report-plugin</module>
    <module>surefire-setup-integration-tests</module>
    <module>surefire-integration-tests</module>
  </modules>

  <scm>
    <connection>scm:svn:http://svn.apache.org/repos/asf/maven/surefire/tags/surefire-2.12.3</connection>
    <developerConnection>scm:svn:https://svn.apache.org/repos/asf/maven/surefire/tags/surefire-2.12.3</developerConnection>
    <url>http://svn.apache.org/viewcvs.cgi/maven/surefire/tags/surefire-2.12.3</url>
  </scm>
  <issueManagement>
    <system>jira</system>
    <url>http://jira.codehaus.org/browse/SUREFIRE</url>
  </issueManagement>
  <ciManagement>
    <system>Jenkins</system>
    <url>https://builds.apache.org/hudson/job/maven-surefire/</url>
  </ciManagement>

  <properties>
    <mavenVersion>2.0.9</mavenVersion>
    <shadedVersion>2.12</shadedVersion>
    <mavenPluginPluginVersion>3.1</mavenPluginPluginVersion>
    <plexus-utils-version>3.0-FOO</plexus-utils-version>
  </properties>

  <dependencyManagement>
    <dependencies>
      <dependency>
        <groupId>org.apache.maven.surefire</groupId>
        <artifactId>surefire-api</artifactId>
        <version>${project.version}</version>
      </dependency>
        <dependency>
            <groupId>org.apache.commons</groupId>
            <artifactId>commons-lang3</artifactId>
            <version>3.1</version>
        </dependency>
        <dependency>
        <groupId>org.apache.maven.surefire</groupId>
        <artifactId>surefire-booter</artifactId>
        <version>${project.version}</version>
      </dependency>
      <dependency>
        <groupId>org.apache.maven.surefire</groupId>
        <artifactId>surefire-grouper</artifactId>
        <version>${project.version}</version>
      </dependency>
      <dependency>
        <groupId>org.apache.maven.surefire</groupId>
        <artifactId>maven-surefire-common</artifactId>
        <version>${project.version}</version>
      </dependency>
      <dependency>
        <groupId>org.apache.maven</groupId>
        <artifactId>maven-core</artifactId>
        <version>${mavenVersion}</version>
        <exclusions>
          <exclusion>
            <groupId>org.apache.maven.wagon</groupId>
            <artifactId>wagon-file</artifactId>
          </exclusion>
          <exclusion>
            <groupId>org.apache.maven.wagon</groupId>
            <artifactId>wagon-webdav</artifactId>
          </exclusion>
          <exclusion>
            <groupId>org.apache.maven.wagon</groupId>
            <artifactId>wagon-http-lightweight</artifactId>
          </exclusion>
          <exclusion>
            <groupId>org.apache.maven.wagon</groupId>
            <artifactId>wagon-ssh</artifactId>
          </exclusion>
          <exclusion>
            <groupId>org.apache.maven.wagon</groupId>
            <artifactId>wagon-ssh-external</artifactId>
          </exclusion>
          <exclusion>
            <groupId>org.apache.maven.doxia</groupId>
            <artifactId>doxia-sink-api</artifactId>
          </exclusion>
          <exclusion>
            <groupId>commons-cli</groupId>
            <artifactId>commons-cli</artifactId>
          </exclusion>
          <exclusion>
            <groupId>org.codehaus.plexus</groupId>
            <artifactId>plexus-interactivity-api</artifactId>
          </exclusion>
        </exclusions>
      </dependency>
      <dependency>
        <groupId>org.apache.maven</groupId>
        <artifactId>maven-plugin-api</artifactId>
        <version>${mavenVersion}</version>
      </dependency>
      <dependency>
        <groupId>org.apache.maven.plugin-tools</groupId>
        <artifactId>maven-plugin-annotations</artifactId>
        <version>${mavenPluginPluginVersion}</version>
        <scope>compile</scope>
      </dependency>
      <dependency>
        <groupId>org.apache.maven</groupId>
        <artifactId>maven-artifact</artifactId>
        <version>${mavenVersion}</version>
      </dependency>
      <dependency>
        <groupId>org.apache.maven</groupId>
        <artifactId>maven-project</artifactId>
        <version>${mavenVersion}</version>
      </dependency>
      <dependency>
        <groupId>org.apache.maven</groupId>
        <artifactId>maven-model</artifactId>
        <version>${mavenVersion}</version>
      </dependency>      
      <dependency>
        <groupId>org.apache.maven</groupId>
        <artifactId>maven-toolchain</artifactId>
        <version>${mavenVersion}</version>
      </dependency>                                                      
      <dependency>
        <groupId>org.codehaus.plexus</groupId>
        <artifactId>plexus-utils</artifactId>
<<<<<<< HEAD
        <version>3.0.5</version>
=======
        <version>${plexus-utils-version}</version>
>>>>>>> a3ccf69f
      </dependency>
      <dependency>
        <groupId>jmock</groupId>
        <artifactId>jmock</artifactId>
        <version>1.0.1</version>
        <scope>test</scope>
      </dependency>
      <dependency>
        <groupId>junit</groupId>
        <artifactId>junit</artifactId>
        <version>3.8.1</version>
        <scope>test</scope>
      </dependency>      
    </dependencies>
  </dependencyManagement>
  <dependencies>
    <dependency>
      <groupId>junit</groupId>
      <artifactId>junit</artifactId>
      <scope>test</scope>
    </dependency>
  </dependencies>

  <build>
    <pluginManagement>
      <plugins>
        <plugin>
          <groupId>org.apache.maven.plugins</groupId>
          <artifactId>maven-compiler-plugin</artifactId>
          <version>2.5.1</version>
        </plugin>
        <plugin>
          <artifactId>maven-surefire-plugin</artifactId>
          <version>${shadedVersion}</version>
          <configuration>
            <!-- NOTE: Be sure to isolate the Surefire version under test from the version running the tests! -->
            <useSystemClassLoader>false</useSystemClassLoader>
          </configuration>
        </plugin>
        <plugin>
          <artifactId>maven-release-plugin</artifactId>
          <version>2.2.1</version>
          <configuration>
            <tagBase>https://svn.apache.org/repos/asf/maven/surefire/tags</tagBase>
            <autoVersionSubmodules>true</autoVersionSubmodules>
            <preparationGoals>clean install</preparationGoals>
          </configuration>
        </plugin>
        <plugin>
          <artifactId>maven-shade-plugin</artifactId>
          <version>1.5</version>
        </plugin>
        <plugin>
          <artifactId>maven-plugin-plugin</artifactId>
          <version>${mavenPluginPluginVersion}</version>
        </plugin>
        <plugin>
          <groupId>org.apache.rat</groupId>
          <artifactId>apache-rat-plugin</artifactId>
          <configuration>
            <excludes>
              <exclude>.git/**/*</exclude>
              <exclude>**/.idea</exclude>
              <exclude>**/.svn/**/*</exclude>
              <exclude>src/test/resources/**/*</exclude>
              <exclude>**/*.jj</exclude>
              <exclude>src/test/resources/**/*.css</exclude>
              <exclude>**/*.iml</exclude>
              <exclude>**/*.ipr</exclude>
              <exclude>**/*.iws</exclude>
              <exclude>**/*.versionsBackup</exclude>
              <exclude>.gitignore</exclude>
              <exclude>src/main/resources/META-INF/services/org.apache.maven.surefire.providerapi.SurefireProvider</exclude>
            </excludes>
          </configuration>        </plugin>
      </plugins>
    </pluginManagement>
  </build>

  <profiles>
    <profile>
      <id>reporting</id>
      <build>
        <pluginManagement>
          <plugins>
            <!-- Moving to a profile, since these dependencies won't exist the first
                 time a new snapshot version is built. This prevents the first
                 snapshot build from proceeding beyond the build for the top-level 
                 Surefire parent POM.
            -->
            <plugin>
              <groupId>org.apache.maven.plugins</groupId>
              <artifactId>maven-site-plugin</artifactId>
              <version>3.0</version>
              <configuration>
                <reportPlugins>
                  <plugin>
                    <groupId>org.apache.maven.plugins</groupId>
                    <artifactId>maven-surefire-plugin</artifactId>
                    <version>${shadedVersion}</version>
                  </plugin>
                </reportPlugins>
              </configuration>
              <dependencies>
              <dependency>
              <groupId>org.apache.maven.surefire</groupId>
              <artifactId>surefire-shadefire</artifactId>
              <version>${project.version}</version>
            </dependency>
            </dependencies>
            </plugin>
          </plugins>
        </pluginManagement>
      </build>
    </profile>
    <profile>
      <id>m2e</id>
      <properties>
        <m2BuildDirectory>target</m2BuildDirectory>
      </properties>
      <activation>
        <property>
          <name>m2e.version</name>
        </property>
      </activation>
      <build>
        <directory>${m2BuildDirectory}</directory>
        <plugins>
          <plugin>
            <groupId>org.maven.ide.eclipse</groupId>
            <artifactId>lifecycle-mapping</artifactId>
            <version>0.10.0</version>
            <configuration>
              <mappingId>customizable</mappingId>
              <configurators>
                <configurator id="org.maven.ide.eclipse.jdt.javaConfigurator" />
                <configurator id="org.maven.ide.eclipse.modello.modelloConfigurator" />
                <configurator id="org.maven.ide.eclipse.plexus.annotations.plexusConfigurator" />
              </configurators>
              <mojoExecutions>
                <mojoExecution>org.apache.maven.plugins:maven-resources-plugin::</mojoExecution>
              </mojoExecutions>
            </configuration>
          </plugin>
        </plugins>
      </build>
    </profile>    
  </profiles>
</project><|MERGE_RESOLUTION|>--- conflicted
+++ resolved
@@ -29,11 +29,7 @@
 
   <groupId>org.apache.maven.surefire</groupId>
   <artifactId>surefire</artifactId>
-<<<<<<< HEAD
-  <version>2.12.3</version>
-=======
-  <version>2.12.1-FOO</version>
->>>>>>> a3ccf69f
+  <version>2.12.3-GD</version>
   <packaging>pom</packaging>
 
   <name>SureFire</name>
@@ -125,7 +121,9 @@
     <mavenVersion>2.0.9</mavenVersion>
     <shadedVersion>2.12</shadedVersion>
     <mavenPluginPluginVersion>3.1</mavenPluginPluginVersion>
-    <plexus-utils-version>3.0-FOO</plexus-utils-version>
+    <!-- NB: the version 2.12.3 is using plexus-utils 3.0.5, so
+         we should use 3.0.5-GD: -->
+    <plexus-utils-version>3.0.5-GD</plexus-utils-version>
   </properties>
 
   <dependencyManagement>
@@ -228,11 +226,7 @@
       <dependency>
         <groupId>org.codehaus.plexus</groupId>
         <artifactId>plexus-utils</artifactId>
-<<<<<<< HEAD
-        <version>3.0.5</version>
-=======
         <version>${plexus-utils-version}</version>
->>>>>>> a3ccf69f
       </dependency>
       <dependency>
         <groupId>jmock</groupId>
